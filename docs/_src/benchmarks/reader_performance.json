--- conflicted
+++ resolved
@@ -7,16 +7,6 @@
     "columns": [
         "Model", 
         "F1",
-<<<<<<< HEAD
-        "Speed"
-    ],
-    "data": [
-        {"F1": 0.8067985794671885, "Model": "RoBERTa", "Speed": 92.3039712094936},
-        {"F1": 0.7823306265318686, "Model": "MiniLM", "Speed": 98.62387044489223},
-        {"F1": 0.7490271600053505, "Model": "BERT base", "Speed": 99.92750782409666},
-        {"F1": 0.8264545708097472, "Model": "BERT large", "Speed": 39.529824033964466},
-        {"F1": 0.8526275190954586, "Model": "XLM-RoBERTa", "Speed": 39.29142006004379}
-=======
         "Speed (passages/sec)"
     ],
     "data": [
@@ -25,6 +15,5 @@
         {"F1": 74.90271600053505, "Model": "BERT base", "Speed": 99.92750782409666},
         {"F1": 82.64545708097472, "Model": "BERT large", "Speed": 39.529824033964466},
         {"F1": 85.26275190954586, "Model": "XLM-RoBERTa", "Speed": 39.29142006004379}
->>>>>>> 3caaf99d
     ]
 }